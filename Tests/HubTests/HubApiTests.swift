//
//  HubApiTests.swift
//
//  Created by Pedro Cuenca on 20231230.
//

@testable import Hub
import XCTest

class HubApiTests: XCTestCase {
    override func setUp() {
        // Put setup code here. This method is called before the invocation of each test method in the class.
    }

    override func tearDown() {
        // Put teardown code here. This method is called after the invocation of each test method in the class.
    }

    // MARK: use a specific revision for these tests

    func testFilenameRetrieval() async {
        do {
            let filenames = try await Hub.getFilenames(from: "coreml-projects/Llama-2-7b-chat-coreml")
            XCTAssertEqual(filenames.count, 13)
        } catch {
            XCTFail("\(error)")
        }
    }

    func testFilenameRetrievalWithGlob() async {
        do {
            try await {
                let filenames = try await Hub.getFilenames(from: "coreml-projects/Llama-2-7b-chat-coreml", matching: "*.json")
                XCTAssertEqual(
                    Set(filenames),
                    Set([
                        "config.json", "tokenizer.json", "tokenizer_config.json",
                        "llama-2-7b-chat.mlpackage/Manifest.json",
                        "llama-2-7b-chat.mlpackage/Data/com.apple.CoreML/FeatureDescriptions.json",
                        "llama-2-7b-chat.mlpackage/Data/com.apple.CoreML/Metadata.json",
                    ])
                )
            }()

            // Glob patterns are case sensitive
            try await {
                let filenames = try await Hub.getFilenames(from: "coreml-projects/Llama-2-7b-chat-coreml", matching: "*.JSON")
                XCTAssertEqual(
                    filenames,
                    []
                )
            }()
        } catch {
            XCTFail("\(error)")
        }
    }

    func testFilenameRetrievalFromDirectories() async {
        do {
            // Contents of all directories matching a pattern
            let filenames = try await Hub.getFilenames(from: "coreml-projects/Llama-2-7b-chat-coreml", matching: "*.mlpackage/*")
            XCTAssertEqual(
                Set(filenames),
                Set([
                    "llama-2-7b-chat.mlpackage/Manifest.json",
                    "llama-2-7b-chat.mlpackage/Data/com.apple.CoreML/FeatureDescriptions.json",
                    "llama-2-7b-chat.mlpackage/Data/com.apple.CoreML/Metadata.json",
                    "llama-2-7b-chat.mlpackage/Data/com.apple.CoreML/model.mlmodel",
                    "llama-2-7b-chat.mlpackage/Data/com.apple.CoreML/weights/weight.bin",

                ])
            )
        } catch {
            XCTFail("\(error)")
        }
    }

    func testFilenameRetrievalWithMultiplePatterns() async {
        do {
            let patterns = ["config.json", "tokenizer.json", "tokenizer_*.json"]
            let filenames = try await Hub.getFilenames(from: "coreml-projects/Llama-2-7b-chat-coreml", matching: patterns)
            XCTAssertEqual(
                Set(filenames),
                Set(["config.json", "tokenizer.json", "tokenizer_config.json"])
            )
        } catch {
            XCTFail("\(error)")
        }
    }
    
    func testGetFileMetadata() async throws {
        do {
            let url = URL(string: "https://huggingface.co/coreml-projects/Llama-2-7b-chat-coreml/resolve/main/config.json")
            let metadata = try await Hub.getFileMetadata(fileURL: url!)
            
            XCTAssertNotNil(metadata.commitHash)
            XCTAssertNotNil(metadata.etag)
            XCTAssertEqual(metadata.location, url?.absoluteString)
            XCTAssertEqual(metadata.size, 163)
        } catch {
            XCTFail("\(error)")
        }
    }
    
    func testGetFileMetadataBlobPath() async throws {
        do {
            let url = URL(string: "https://huggingface.co/coreml-projects/Llama-2-7b-chat-coreml/resolve/main/config.json")
            let metadata = try await Hub.getFileMetadata(fileURL: url!)
            
            XCTAssertNotNil(metadata.commitHash)
            XCTAssertTrue(metadata.etag != nil && metadata.etag!.hasPrefix("d6ceb9"))
            XCTAssertEqual(metadata.location, url?.absoluteString)
            XCTAssertEqual(metadata.size, 163)
        } catch {
            XCTFail("\(error)")
        }
    }
    
    func testGetFileMetadataWithRevision() async throws {
        do {
            let revision = "f2c752cfc5c0ab6f4bdec59acea69eefbee381c2"
            let url = URL(string: "https://huggingface.co/julien-c/dummy-unknown/resolve/\(revision)/config.json")
            let metadata = try await Hub.getFileMetadata(fileURL: url!)
            
            XCTAssertEqual(metadata.commitHash, revision)
            XCTAssertNotNil(metadata.etag)
            XCTAssertGreaterThan(metadata.etag!.count, 0)
            XCTAssertEqual(metadata.location, url?.absoluteString)
            XCTAssertEqual(metadata.size, 851)
        } catch {
            XCTFail("\(error)")
        }
    }

    func testGetFileMetadataWithBlobSearch() async throws {
        let repo = "coreml-projects/Llama-2-7b-chat-coreml"
        let metadataFromBlob = try await Hub.getFileMetadata(from: repo, matching: "*.json").sorted { $0.location < $1.location }
        let files = try await Hub.getFilenames(from: repo, matching: "*.json").sorted()
        for (metadata, file) in zip(metadataFromBlob, files) {
            XCTAssertNotNil(metadata.commitHash)
            XCTAssertNotNil(metadata.etag)
            XCTAssertGreaterThan(metadata.etag!.count, 0)
            XCTAssertTrue(metadata.location.contains(file))
            XCTAssertGreaterThan(metadata.size!, 0)
        }
    }
    
    /// Verify with `curl -I https://huggingface.co/coreml-projects/Llama-2-7b-chat-coreml/resolve/main/llama-2-7b-chat.mlpackage/Data/com.apple.CoreML/model.mlmodel`
    func testGetLargeFileMetadata() async throws {
        do {
            let revision = "eaf97358a37d03fd48e5a87d15aff2e8423c1afb"
            let etag = "fc329090bfbb2570382c9af997cffd5f4b78b39b8aeca62076db69534e020107"
            let location = "https://cdn-lfs.hf.co/repos/4a/4e/4a4e587f66a2979dcd75e1d7324df8ee9ef74be3582a05bea31c2c26d0d467d0/fc329090bfbb2570382c9af997cffd5f4b78b39b8aeca62076db69534e020107?response-content-disposition=inline%3B+filename*%3DUTF-8%27%27model.mlmodel%3B+filename%3D%22model.mlmodel"
            let size = 504766
            
            let url = URL(string: "https://huggingface.co/coreml-projects/Llama-2-7b-chat-coreml/resolve/main/llama-2-7b-chat.mlpackage/Data/com.apple.CoreML/model.mlmodel")
            let metadata = try await Hub.getFileMetadata(fileURL: url!)
                        
            XCTAssertEqual(metadata.commitHash, revision)
            XCTAssertNotNil(metadata.etag, etag)
            XCTAssertTrue(metadata.location.contains(location))
            XCTAssertEqual(metadata.size, size)
        } catch {
            XCTFail("\(error)")
        }
    }
}

class SnapshotDownloadTests: XCTestCase {
    let repo = "coreml-projects/Llama-2-7b-chat-coreml"
    let lfsRepo = "pcuenq/smol-lfs"
    let downloadDestination: URL = {
        let base = FileManager.default.urls(for: .cachesDirectory, in: .userDomainMask).first!
        return base.appending(component: "huggingface-tests")
    }()

    override func setUp() {}

    override func tearDown() {
        do {
            try FileManager.default.removeItem(at: downloadDestination)
        } catch {
            print("Can't remove test download destination \(downloadDestination), error: \(error)")
        }
    }

    func getRelativeFiles(url: URL, repo: String) -> [String] {
        var filenames: [String] = []
        let prefix = downloadDestination.appending(path: "models/\(repo)").path.appending("/")

        if let enumerator = FileManager.default.enumerator(at: url, includingPropertiesForKeys: [.isRegularFileKey], options: [.skipsHiddenFiles], errorHandler: nil) {
            for case let fileURL as URL in enumerator {
                do {
                    let resourceValues = try fileURL.resourceValues(forKeys: [.isRegularFileKey])
                    if resourceValues.isRegularFile == true {
                        filenames.append(String(fileURL.path.suffix(from: prefix.endIndex)))
                    }
                } catch {
                    print("Error reading file resources: \(error)")
                }
            }
        }
        return filenames
    }

    func testDownload() async throws {
        let hubApi = HubApi(downloadBase: downloadDestination)
        var lastProgress: Progress? = nil
        
        // Add debug prints
        print("Download destination before: \(downloadDestination.path)")
        
        let downloadedTo = try await hubApi.snapshot(from: repo, matching: "*.json") { progress in
            print("Total Progress: \(progress.fractionCompleted)")
            print("Files Completed: \(progress.completedUnitCount) of \(progress.totalUnitCount)")
            lastProgress = progress
        }
        
        // Add more debug prints
        print("Downloaded to: \(downloadedTo.path)")
        
        let downloadedFilenames = getRelativeFiles(url: downloadDestination, repo: repo)
        print("Downloaded filenames: \(downloadedFilenames)")
        print("Prefix used in getRelativeFiles: \(downloadDestination.appending(path: "models/\(repo)").path)")
        
        XCTAssertEqual(lastProgress?.fractionCompleted, 1)
        XCTAssertEqual(lastProgress?.completedUnitCount, 6)
        XCTAssertEqual(downloadedTo, downloadDestination.appending(path: "models/\(repo)"))

        XCTAssertEqual(
            Set(downloadedFilenames),
            Set([
                "config.json", "tokenizer.json", "tokenizer_config.json",
                "llama-2-7b-chat.mlpackage/Manifest.json",
                "llama-2-7b-chat.mlpackage/Data/com.apple.CoreML/FeatureDescriptions.json",
                "llama-2-7b-chat.mlpackage/Data/com.apple.CoreML/Metadata.json",
            ])
        )
    }

    /// Background sessions get rate limited by the OS, see discussion here: https://github.com/huggingface/swift-transformers/issues/61
    /// Test only one file at a time
    func testDownloadInBackground() async throws {
        let hubApi = HubApi(downloadBase: downloadDestination, useBackgroundSession: true)
        var lastProgress: Progress? = nil
        let downloadedTo = try await hubApi.snapshot(from: repo, matching: "llama-2-7b-chat.mlpackage/Data/com.apple.CoreML/Metadata.json") { progress in
            print("Total Progress: \(progress.fractionCompleted)")
            print("Files Completed: \(progress.completedUnitCount) of \(progress.totalUnitCount)")
            lastProgress = progress
        }
        XCTAssertEqual(lastProgress?.fractionCompleted, 1)
        XCTAssertEqual(lastProgress?.completedUnitCount, 1)
        XCTAssertEqual(downloadedTo, downloadDestination.appending(path: "models/\(repo)"))

        let downloadedFilenames = getRelativeFiles(url: downloadDestination, repo: repo)
        XCTAssertEqual(
            Set(downloadedFilenames),
            Set([
                "llama-2-7b-chat.mlpackage/Data/com.apple.CoreML/Metadata.json",
            ])
        )
    }

    func testCustomEndpointDownload() async throws {
        let hubApi = HubApi(downloadBase: downloadDestination, endpoint: "https://hf-mirror.com")
        var lastProgress: Progress? = nil
        let downloadedTo = try await hubApi.snapshot(from: repo, matching: "*.json") { progress in
            print("Total Progress: \(progress.fractionCompleted)")
            print("Files Completed: \(progress.completedUnitCount) of \(progress.totalUnitCount)")
            lastProgress = progress
        }
        XCTAssertEqual(lastProgress?.fractionCompleted, 1)
        XCTAssertEqual(lastProgress?.completedUnitCount, 6)
        XCTAssertEqual(downloadedTo, downloadDestination.appending(path: "models/\(repo)"))

        let downloadedFilenames = getRelativeFiles(url: downloadDestination, repo: repo)
        XCTAssertEqual(
            Set(downloadedFilenames),
            Set([
                "config.json", "tokenizer.json", "tokenizer_config.json",
                "llama-2-7b-chat.mlpackage/Manifest.json",
                "llama-2-7b-chat.mlpackage/Data/com.apple.CoreML/FeatureDescriptions.json",
                "llama-2-7b-chat.mlpackage/Data/com.apple.CoreML/Metadata.json",
            ])
        )
    }
    
    func testDownloadFileMetadata() async throws {
        let hubApi = HubApi(downloadBase: downloadDestination)
        var lastProgress: Progress? = nil
        let downloadedTo = try await hubApi.snapshot(from: repo, matching: "*.json") { progress in
            print("Total Progress: \(progress.fractionCompleted)")
            print("Files Completed: \(progress.completedUnitCount) of \(progress.totalUnitCount)")
            lastProgress = progress
        }
        XCTAssertEqual(lastProgress?.fractionCompleted, 1)
        XCTAssertEqual(lastProgress?.completedUnitCount, 6)
        XCTAssertEqual(downloadedTo, downloadDestination.appending(path: "models/\(repo)"))
        
        let downloadedFilenames = getRelativeFiles(url: downloadDestination, repo: repo)
        XCTAssertEqual(
            Set(downloadedFilenames),
            Set([
                "config.json", "tokenizer.json", "tokenizer_config.json",
                "llama-2-7b-chat.mlpackage/Manifest.json",
                "llama-2-7b-chat.mlpackage/Data/com.apple.CoreML/FeatureDescriptions.json",
                "llama-2-7b-chat.mlpackage/Data/com.apple.CoreML/Metadata.json",
            ])
        )
        
        let metadataDestination = downloadedTo.appending(component: ".cache/huggingface/download")
        let downloadedMetadataFilenames = getRelativeFiles(url: metadataDestination, repo: repo)
        XCTAssertEqual(
            Set(downloadedMetadataFilenames),
            Set([
                ".cache/huggingface/download/config.json.metadata",
                ".cache/huggingface/download/tokenizer.json.metadata",
                ".cache/huggingface/download/tokenizer_config.json.metadata",
                ".cache/huggingface/download/llama-2-7b-chat.mlpackage/Manifest.json.metadata",
                ".cache/huggingface/download/llama-2-7b-chat.mlpackage/Data/com.apple.CoreML/FeatureDescriptions.json.metadata",
                ".cache/huggingface/download/llama-2-7b-chat.mlpackage/Data/com.apple.CoreML/Metadata.json.metadata",
            ])
        )
    }
    
    func testDownloadFileMetadataExists() async throws {
        let hubApi = HubApi(downloadBase: downloadDestination)
        var lastProgress: Progress? = nil

        let downloadedTo = try await hubApi.snapshot(from: repo, matching: "*.json") { progress in
            print("Total Progress: \(progress.fractionCompleted)")
            print("Files Completed: \(progress.completedUnitCount) of \(progress.totalUnitCount)")
            lastProgress = progress
        }
        
        XCTAssertEqual(lastProgress?.fractionCompleted, 1)
        XCTAssertEqual(lastProgress?.completedUnitCount, 6)
        XCTAssertEqual(downloadedTo, downloadDestination.appending(path: "models/\(repo)"))

        let downloadedFilenames = getRelativeFiles(url: downloadDestination, repo: repo)
        XCTAssertEqual(
            Set(downloadedFilenames),
            Set([
                "config.json", "tokenizer.json", "tokenizer_config.json",
                "llama-2-7b-chat.mlpackage/Manifest.json",
                "llama-2-7b-chat.mlpackage/Data/com.apple.CoreML/FeatureDescriptions.json",
                "llama-2-7b-chat.mlpackage/Data/com.apple.CoreML/Metadata.json",
            ])
        )
        
        let metadataDestination = downloadedTo.appending(component: ".cache/huggingface/download")
        
        let configPath = downloadedTo.appending(path: "config.json")
        var attributes = try FileManager.default.attributesOfItem(atPath: configPath.path)
        let originalTimestamp = attributes[.modificationDate] as! Date
        
        let downloadedMetadataFilenames = getRelativeFiles(url: metadataDestination, repo: repo)
        XCTAssertEqual(
            Set(downloadedMetadataFilenames),
            Set([
                ".cache/huggingface/download/config.json.metadata",
                ".cache/huggingface/download/tokenizer.json.metadata",
                ".cache/huggingface/download/tokenizer_config.json.metadata",
                ".cache/huggingface/download/llama-2-7b-chat.mlpackage/Manifest.json.metadata",
                ".cache/huggingface/download/llama-2-7b-chat.mlpackage/Data/com.apple.CoreML/FeatureDescriptions.json.metadata",
                ".cache/huggingface/download/llama-2-7b-chat.mlpackage/Data/com.apple.CoreML/Metadata.json.metadata",
            ])
        )
        
        let _ = try await hubApi.snapshot(from: repo, matching: "*.json") { progress in
            print("Total Progress: \(progress.fractionCompleted)")
            print("Files Completed: \(progress.completedUnitCount) of \(progress.totalUnitCount)")
            lastProgress = progress
        }
        
        attributes = try FileManager.default.attributesOfItem(atPath: configPath.path)
        let secondDownloadTimestamp = attributes[.modificationDate] as! Date

        // File will not be downloaded again thus last modified date will remain unchanged
        XCTAssertTrue(originalTimestamp == secondDownloadTimestamp)
    }
    
    func testDownloadFileMetadataSame() async throws {
        let hubApi = HubApi(downloadBase: downloadDestination)
        var lastProgress: Progress? = nil

        let downloadedTo = try await hubApi.snapshot(from: repo, matching: "tokenizer.json") { progress in
            print("Total Progress: \(progress.fractionCompleted)")
            print("Files Completed: \(progress.completedUnitCount) of \(progress.totalUnitCount)")
            lastProgress = progress
        }
        
        XCTAssertEqual(lastProgress?.fractionCompleted, 1)
        XCTAssertEqual(lastProgress?.completedUnitCount, 1)
        XCTAssertEqual(downloadedTo, downloadDestination.appending(path: "models/\(repo)"))

        let downloadedFilenames = getRelativeFiles(url: downloadDestination, repo: repo)
        XCTAssertEqual(Set(downloadedFilenames), Set(["tokenizer.json"]))
        
        let metadataDestination = downloadedTo.appending(component: ".cache/huggingface/download")
        
        let metadataPath = metadataDestination.appending(path: "tokenizer.json.metadata")
        
        let downloadedMetadataFilenames = getRelativeFiles(url: metadataDestination, repo: repo)
        XCTAssertEqual(
            Set(downloadedMetadataFilenames),
            Set([
                ".cache/huggingface/download/tokenizer.json.metadata",
            ])
        )
        
        let originalMetadata = try String(contentsOf: metadataPath, encoding: .utf8)
        
        let _ = try await hubApi.snapshot(from: repo, matching: "tokenizer.json") { progress in
            print("Total Progress: \(progress.fractionCompleted)")
            print("Files Completed: \(progress.completedUnitCount) of \(progress.totalUnitCount)")
            lastProgress = progress
        }
        
        let secondDownloadMetadata = try String(contentsOf: metadataPath, encoding: .utf8)
        
        // File hasn't changed so commit hash and etag will be identical
        let originalArr = originalMetadata.components(separatedBy: .newlines)
        let secondDownloadArr = secondDownloadMetadata.components(separatedBy: .newlines)
        
        XCTAssertTrue(originalArr[0] == secondDownloadArr[0])
        XCTAssertTrue(originalArr[1] == secondDownloadArr[1])
    }
    
    func testDownloadFileMetadataCorrupted() async throws {
        let hubApi = HubApi(downloadBase: downloadDestination)
        var lastProgress: Progress? = nil

        let downloadedTo = try await hubApi.snapshot(from: repo, matching: "*.json") { progress in
            print("Total Progress: \(progress.fractionCompleted)")
            print("Files Completed: \(progress.completedUnitCount) of \(progress.totalUnitCount)")
            lastProgress = progress
        }
        
        XCTAssertEqual(lastProgress?.fractionCompleted, 1)
        XCTAssertEqual(lastProgress?.completedUnitCount, 6)
        XCTAssertEqual(downloadedTo, downloadDestination.appending(path: "models/\(repo)"))

        let downloadedFilenames = getRelativeFiles(url: downloadDestination, repo: repo)
        XCTAssertEqual(
            Set(downloadedFilenames),
            Set([
                "config.json", "tokenizer.json", "tokenizer_config.json",
                "llama-2-7b-chat.mlpackage/Manifest.json",
                "llama-2-7b-chat.mlpackage/Data/com.apple.CoreML/FeatureDescriptions.json",
                "llama-2-7b-chat.mlpackage/Data/com.apple.CoreML/Metadata.json",
            ])
        )
        
        let metadataDestination = downloadedTo.appending(component: ".cache/huggingface/download")
        
        let configPath = downloadedTo.appending(path: "config.json")
        var attributes = try FileManager.default.attributesOfItem(atPath: configPath.path)
        let originalTimestamp = attributes[.modificationDate] as! Date
        
        let downloadedMetadataFilenames = getRelativeFiles(url: metadataDestination, repo: repo)
        XCTAssertEqual(
            Set(downloadedMetadataFilenames),
            Set([
                ".cache/huggingface/download/config.json.metadata",
                ".cache/huggingface/download/tokenizer.json.metadata",
                ".cache/huggingface/download/tokenizer_config.json.metadata",
                ".cache/huggingface/download/llama-2-7b-chat.mlpackage/Manifest.json.metadata",
                ".cache/huggingface/download/llama-2-7b-chat.mlpackage/Data/com.apple.CoreML/FeatureDescriptions.json.metadata",
                ".cache/huggingface/download/llama-2-7b-chat.mlpackage/Data/com.apple.CoreML/Metadata.json.metadata",
            ])
        )
        
        // Corrupt config.json.metadata
        print("Testing corrupted file.")
        try "a".write(to: metadataDestination.appendingPathComponent("config.json.metadata"), atomically: true, encoding: .utf8)
        
        let _ = try await hubApi.snapshot(from: repo, matching: "*.json") { progress in
            print("Total Progress: \(progress.fractionCompleted)")
            print("Files Completed: \(progress.completedUnitCount) of \(progress.totalUnitCount)")
            lastProgress = progress
        }
        
        attributes = try FileManager.default.attributesOfItem(atPath: configPath.path)
        let secondDownloadTimestamp = attributes[.modificationDate] as! Date

        // File will be downloaded again thus last modified date will change
        XCTAssertTrue(originalTimestamp != secondDownloadTimestamp)
        
        // Corrupt config.metadata again
        print("Testing corrupted timestamp.")
        try "a\nb\nc\n".write(to: metadataDestination.appendingPathComponent("config.json.metadata"), atomically: true, encoding: .utf8)
        
        let _ = try await hubApi.snapshot(from: repo, matching: "*.json") { progress in
            print("Total Progress: \(progress.fractionCompleted)")
            print("Files Completed: \(progress.completedUnitCount) of \(progress.totalUnitCount)")
            lastProgress = progress
        }
        
        attributes = try FileManager.default.attributesOfItem(atPath: configPath.path)
        let thirdDownloadTimestamp = attributes[.modificationDate] as! Date

        // File will be downloaded again thus last modified date will change
        XCTAssertTrue(originalTimestamp != thirdDownloadTimestamp)
    }
    
    func testDownloadLargeFileMetadataCorrupted() async throws {
        let hubApi = HubApi(downloadBase: downloadDestination)
        var lastProgress: Progress? = nil

        let downloadedTo = try await hubApi.snapshot(from: repo, matching: "*.mlmodel") { progress in
            print("Total Progress: \(progress.fractionCompleted)")
            print("Files Completed: \(progress.completedUnitCount) of \(progress.totalUnitCount)")
            lastProgress = progress
        }
        
        XCTAssertEqual(lastProgress?.fractionCompleted, 1)
        XCTAssertEqual(lastProgress?.completedUnitCount, 1)
        XCTAssertEqual(downloadedTo, downloadDestination.appending(path: "models/\(repo)"))

        let downloadedFilenames = getRelativeFiles(url: downloadDestination, repo: repo)
        XCTAssertEqual(
            Set(downloadedFilenames),
            Set(["llama-2-7b-chat.mlpackage/Data/com.apple.CoreML/model.mlmodel"])
        )
        
        let metadataDestination = downloadedTo.appending(component: ".cache/huggingface/download")
        
        let modelPath = downloadedTo.appending(path: "llama-2-7b-chat.mlpackage/Data/com.apple.CoreML/model.mlmodel")
        var attributes = try FileManager.default.attributesOfItem(atPath: modelPath.path)
        let originalTimestamp = attributes[.modificationDate] as! Date
        
        let downloadedMetadataFilenames = getRelativeFiles(url: metadataDestination, repo: repo)
        XCTAssertEqual(
            Set(downloadedMetadataFilenames),
            Set([
                ".cache/huggingface/download/llama-2-7b-chat.mlpackage/Data/com.apple.CoreML/model.mlmodel.metadata",
            ])
        )
        
        // Corrupt model.metadata etag
        print("Testing corrupted etag.")
        let corruptedMetadataString = "a\nfc329090bfbb2570382c9af997cffd5f4b78b39b8aeca62076db69534e020108\n0\n"
        let metadataFile = metadataDestination.appendingPathComponent("llama-2-7b-chat.mlpackage/Data/com.apple.CoreML/model.mlmodel.metadata")
        try corruptedMetadataString.write(to: metadataFile, atomically: true, encoding: .utf8)
        
        let _ = try await hubApi.snapshot(from: repo, matching: "*.mlmodel") { progress in
            print("Total Progress: \(progress.fractionCompleted)")
            print("Files Completed: \(progress.completedUnitCount) of \(progress.totalUnitCount)")
            lastProgress = progress
        }
        
        attributes = try FileManager.default.attributesOfItem(atPath: modelPath.path)
        let thirdDownloadTimestamp = attributes[.modificationDate] as! Date

        // File will not be downloaded again because this is an LFS file.
        // While downloading LFS files, we first check if local file ETag is the same as remote ETag.
        // If that's the case we just update the metadata and keep the local file.
        XCTAssertEqual(originalTimestamp, thirdDownloadTimestamp)
        
        let metadataString = try String(contentsOfFile: metadataFile.path)
        
        // Updated metadata file needs to have the correct commit hash, etag and timestamp.
        // This is being updated because the local etag (SHA256 checksum) matches the remote etag
        XCTAssertNotEqual(metadataString, corruptedMetadataString)
    }
    
    func testDownloadLargeFile() async throws {
        let hubApi = HubApi(downloadBase: downloadDestination)
        var lastProgress: Progress? = nil
        let downloadedTo = try await hubApi.snapshot(from: repo, matching: "*.mlmodel") { progress in
            print("Total Progress: \(progress.fractionCompleted)")
            print("Files Completed: \(progress.completedUnitCount) of \(progress.totalUnitCount)")
            lastProgress = progress
        }
        
        XCTAssertEqual(lastProgress?.fractionCompleted, 1)
        XCTAssertEqual(lastProgress?.completedUnitCount, 1)
        XCTAssertEqual(downloadedTo, downloadDestination.appending(path: "models/\(repo)"))

        let downloadedFilenames = getRelativeFiles(url: downloadDestination, repo: repo)
        XCTAssertEqual(Set(downloadedFilenames), Set(["llama-2-7b-chat.mlpackage/Data/com.apple.CoreML/model.mlmodel"]))
        
        let metadataDestination = downloadedTo.appending(component: ".cache/huggingface/download")
        let downloadedMetadataFilenames = getRelativeFiles(url: metadataDestination, repo: repo)
        XCTAssertEqual(
            Set(downloadedMetadataFilenames),
            Set([".cache/huggingface/download/llama-2-7b-chat.mlpackage/Data/com.apple.CoreML/model.mlmodel.metadata"])
        )
        
        let metadataFile = metadataDestination.appendingPathComponent("llama-2-7b-chat.mlpackage/Data/com.apple.CoreML/model.mlmodel.metadata")
        let metadataString = try String(contentsOfFile: metadataFile.path)
                
        let expected = "eaf97358a37d03fd48e5a87d15aff2e8423c1afb\nfc329090bfbb2570382c9af997cffd5f4b78b39b8aeca62076db69534e020107"
        XCTAssertTrue(metadataString.contains(expected))
    }
    
    func testDownloadSmolLargeFile() async throws {
        let hubApi = HubApi(downloadBase: downloadDestination)
        var lastProgress: Progress? = nil
        let downloadedTo = try await hubApi.snapshot(from: lfsRepo, matching: "x.bin") { progress in
            print("Total Progress: \(progress.fractionCompleted)")
            print("Files Completed: \(progress.completedUnitCount) of \(progress.totalUnitCount)")
            lastProgress = progress
        }
        
        XCTAssertEqual(lastProgress?.fractionCompleted, 1)
        XCTAssertEqual(lastProgress?.completedUnitCount, 1)
        XCTAssertEqual(downloadedTo, downloadDestination.appending(path: "models/\(lfsRepo)"))

        let downloadedFilenames = getRelativeFiles(url: downloadDestination, repo: lfsRepo)
        XCTAssertEqual(Set(downloadedFilenames), Set(["x.bin"]))
        
        let metadataDestination = downloadedTo.appending(component: ".cache/huggingface/download")
        let downloadedMetadataFilenames = getRelativeFiles(url: metadataDestination, repo: lfsRepo)
        XCTAssertEqual(
            Set(downloadedMetadataFilenames),
            Set([".cache/huggingface/download/x.bin.metadata"])
        )
        
        let metadataFile = metadataDestination.appendingPathComponent("x.bin.metadata")
        let metadataString = try String(contentsOfFile: metadataFile.path)
        
        let expected = "77b984598d90af6143d73d5a2d6214b23eba7e27\n98ea6e4f216f2fb4b69fff9b3a44842c38686ca685f3f55dc48c5d3fb1107be4"
        XCTAssertTrue(metadataString.contains(expected))
    }
    
    func testRegexValidation() async throws {
        let hubApi = HubApi(downloadBase: downloadDestination)
        var lastProgress: Progress? = nil
        let downloadedTo = try await hubApi.snapshot(from: lfsRepo, matching: "x.bin") { progress in
            print("Total Progress: \(progress.fractionCompleted)")
            print("Files Completed: \(progress.completedUnitCount) of \(progress.totalUnitCount)")
            lastProgress = progress
        }
        
        XCTAssertEqual(lastProgress?.fractionCompleted, 1)
        XCTAssertEqual(lastProgress?.completedUnitCount, 1)
        XCTAssertEqual(downloadedTo, downloadDestination.appending(path: "models/\(lfsRepo)"))

        let downloadedFilenames = getRelativeFiles(url: downloadDestination, repo: lfsRepo)
        XCTAssertEqual(Set(downloadedFilenames), Set(["x.bin"]))
        
        let metadataDestination = downloadedTo.appending(component: ".cache/huggingface/download")
        let downloadedMetadataFilenames = getRelativeFiles(url: metadataDestination, repo: lfsRepo)
        XCTAssertEqual(
            Set(downloadedMetadataFilenames),
            Set([".cache/huggingface/download/x.bin.metadata"])
        )
        
        let metadataFile = metadataDestination.appendingPathComponent("x.bin.metadata")
        let metadataString = try String(contentsOfFile: metadataFile.path)
        let metadataArr = metadataString.components(separatedBy: .newlines)
        
        let commitHash = metadataArr[0]
        let etag = metadataArr[1]
        
        // Not needed for the downloads, just to test validation function
        let downloader = HubApi.HubFileDownloader(
            repo: Hub.Repo(id: lfsRepo),
            repoDestination: downloadedTo,
            relativeFilename: "x.bin",
            hfToken: nil,
            endpoint: nil,
            backgroundSession: false,
            offlineMode: false
        )
        
        XCTAssertTrue(downloader.isValidHash(hash: commitHash, pattern: downloader.commitHashPattern))
        XCTAssertTrue(downloader.isValidHash(hash: etag, pattern: downloader.sha256Pattern))
        
        XCTAssertFalse(downloader.isValidHash(hash: "\(commitHash)a", pattern: downloader.commitHashPattern))
        XCTAssertFalse(downloader.isValidHash(hash: "\(etag)a", pattern: downloader.sha256Pattern))
    }
    
<<<<<<< HEAD
    func testOfflineMode() async throws {
        var hubApi = HubApi(downloadBase: downloadDestination)
        var lastProgress: Progress? = nil

        var downloadedTo = try await hubApi.snapshot(from: repo, matching: "*.json") { progress in
            print("Total Progress: \(progress.fractionCompleted)")
            print("Files Completed: \(progress.completedUnitCount) of \(progress.totalUnitCount)")
            
=======
    func testLFSFileNoMetadata() async throws {
        let hubApi = HubApi(downloadBase: downloadDestination)
        var lastProgress: Progress? = nil

        let downloadedTo = try await hubApi.snapshot(from: lfsRepo, matching: "x.bin") { progress in
            print("Total Progress: \(progress.fractionCompleted)")
            print("Files Completed: \(progress.completedUnitCount) of \(progress.totalUnitCount)")
>>>>>>> 72907687
            lastProgress = progress
        }
        
        XCTAssertEqual(lastProgress?.fractionCompleted, 1)
<<<<<<< HEAD
        XCTAssertEqual(lastProgress?.completedUnitCount, 6)
        XCTAssertEqual(downloadedTo, downloadDestination.appending(path: "models/\(repo)"))
        
        hubApi = HubApi(downloadBase: downloadDestination, useOfflineMode: true)
    
        downloadedTo = try await hubApi.snapshot(from: repo, matching: "*.json") { progress in
=======
        XCTAssertEqual(lastProgress?.completedUnitCount, 1)
        XCTAssertEqual(downloadedTo, downloadDestination.appending(path: "models/\(lfsRepo)"))

        let downloadedFilenames = getRelativeFiles(url: downloadDestination, repo: lfsRepo)
        XCTAssertEqual(Set(downloadedFilenames), Set(["x.bin"]))
        
        let metadataDestination = downloadedTo.appending(component: ".cache/huggingface/download")
        
        let filePath = downloadedTo.appending(path: "x.bin")
        var attributes = try FileManager.default.attributesOfItem(atPath: filePath.path)
        let originalTimestamp = attributes[.modificationDate] as! Date
        
        let downloadedMetadataFilenames = getRelativeFiles(url: metadataDestination, repo: lfsRepo)
        XCTAssertEqual(
            Set(downloadedMetadataFilenames),
            Set([".cache/huggingface/download/x.bin.metadata"])
        )
        
        let metadataFile = metadataDestination.appendingPathComponent("x.bin.metadata")
        try FileManager.default.removeItem(atPath: metadataFile.path)
        
        let _ = try await hubApi.snapshot(from: lfsRepo, matching: "x.bin") { progress in
            print("Total Progress: \(progress.fractionCompleted)")
            print("Files Completed: \(progress.completedUnitCount) of \(progress.totalUnitCount)")
            lastProgress = progress
        }
        
        attributes = try FileManager.default.attributesOfItem(atPath: filePath.path)
        let secondDownloadTimestamp = attributes[.modificationDate] as! Date

        // File will not be downloaded again thus last modified date will remain unchanged
        XCTAssertTrue(originalTimestamp == secondDownloadTimestamp)
        XCTAssertTrue(FileManager.default.fileExists(atPath: metadataDestination.path))
        
        let metadataString = try String(contentsOfFile: metadataFile.path)
        let expected = "77b984598d90af6143d73d5a2d6214b23eba7e27\n98ea6e4f216f2fb4b69fff9b3a44842c38686ca685f3f55dc48c5d3fb1107be4"
        
        XCTAssertTrue(metadataString.contains(expected))
    }
    
    func testLFSFileCorruptedMetadata() async throws {
        let hubApi = HubApi(downloadBase: downloadDestination)
        var lastProgress: Progress? = nil

        let downloadedTo = try await hubApi.snapshot(from: lfsRepo, matching: "x.bin") { progress in
>>>>>>> 72907687
            print("Total Progress: \(progress.fractionCompleted)")
            print("Files Completed: \(progress.completedUnitCount) of \(progress.totalUnitCount)")
            lastProgress = progress
        }
        
        XCTAssertEqual(lastProgress?.fractionCompleted, 1)
<<<<<<< HEAD
        XCTAssertEqual(lastProgress?.completedUnitCount, 6)
        XCTAssertEqual(downloadedTo, downloadDestination.appending(path: "models/\(repo)"))
    }
    
    
=======
        XCTAssertEqual(lastProgress?.completedUnitCount, 1)
        XCTAssertEqual(downloadedTo, downloadDestination.appending(path: "models/\(lfsRepo)"))

        let downloadedFilenames = getRelativeFiles(url: downloadDestination, repo: lfsRepo)
        XCTAssertEqual(Set(downloadedFilenames), Set(["x.bin"]))
        
        let metadataDestination = downloadedTo.appending(component: ".cache/huggingface/download")
        
        let filePath = downloadedTo.appending(path: "x.bin")
        var attributes = try FileManager.default.attributesOfItem(atPath: filePath.path)
        let originalTimestamp = attributes[.modificationDate] as! Date
        
        let downloadedMetadataFilenames = getRelativeFiles(url: metadataDestination, repo: lfsRepo)
        XCTAssertEqual(
            Set(downloadedMetadataFilenames),
            Set([".cache/huggingface/download/x.bin.metadata"])
        )
        
        let metadataFile = metadataDestination.appendingPathComponent("x.bin.metadata")
        try "a".write(to: metadataFile, atomically: true, encoding: .utf8)

        let _ = try await hubApi.snapshot(from: lfsRepo, matching: "x.bin") { progress in
            print("Total Progress: \(progress.fractionCompleted)")
            print("Files Completed: \(progress.completedUnitCount) of \(progress.totalUnitCount)")
            lastProgress = progress
        }
        
        attributes = try FileManager.default.attributesOfItem(atPath: filePath.path)
        let secondDownloadTimestamp = attributes[.modificationDate] as! Date

        // File will not be downloaded again thus last modified date will remain unchanged
        XCTAssertTrue(originalTimestamp == secondDownloadTimestamp)
        XCTAssertTrue(FileManager.default.fileExists(atPath: metadataDestination.path))
        
        let metadataString = try String(contentsOfFile: metadataFile.path)
        let expected = "77b984598d90af6143d73d5a2d6214b23eba7e27\n98ea6e4f216f2fb4b69fff9b3a44842c38686ca685f3f55dc48c5d3fb1107be4"
        
        XCTAssertTrue(metadataString.contains(expected))
    }
    
    func testNonLFSFileRedownload() async throws {
        let hubApi = HubApi(downloadBase: downloadDestination)
        var lastProgress: Progress? = nil

        let downloadedTo = try await hubApi.snapshot(from: repo, matching: "config.json") { progress in
            print("Total Progress: \(progress.fractionCompleted)")
            print("Files Completed: \(progress.completedUnitCount) of \(progress.totalUnitCount)")
            lastProgress = progress
        }
        
        XCTAssertEqual(lastProgress?.fractionCompleted, 1)
        XCTAssertEqual(lastProgress?.completedUnitCount, 1)
        XCTAssertEqual(downloadedTo, downloadDestination.appending(path: "models/\(repo)"))

        let downloadedFilenames = getRelativeFiles(url: downloadDestination, repo: repo)
        XCTAssertEqual(Set(downloadedFilenames), Set(["config.json"]))
        
        let metadataDestination = downloadedTo.appending(component: ".cache/huggingface/download")
        
        let filePath = downloadedTo.appending(path: "config.json")
        var attributes = try FileManager.default.attributesOfItem(atPath: filePath.path)
        let originalTimestamp = attributes[.modificationDate] as! Date
        
        let downloadedMetadataFilenames = getRelativeFiles(url: metadataDestination, repo: repo)
        XCTAssertEqual(
            Set(downloadedMetadataFilenames),
            Set([".cache/huggingface/download/config.json.metadata"])
        )
        
        let metadataFile = metadataDestination.appendingPathComponent("config.json.metadata")
        try FileManager.default.removeItem(atPath: metadataFile.path)
        
        let _ = try await hubApi.snapshot(from: repo, matching: "config.json") { progress in
            print("Total Progress: \(progress.fractionCompleted)")
            print("Files Completed: \(progress.completedUnitCount) of \(progress.totalUnitCount)")
            lastProgress = progress
        }
        
        attributes = try FileManager.default.attributesOfItem(atPath: filePath.path)
        let secondDownloadTimestamp = attributes[.modificationDate] as! Date

        // File will be downloaded again thus last modified date will change
        XCTAssertTrue(originalTimestamp != secondDownloadTimestamp)
        XCTAssertTrue(FileManager.default.fileExists(atPath: metadataDestination.path))
        
        let metadataString = try String(contentsOfFile: metadataFile.path)
        let expected = "eaf97358a37d03fd48e5a87d15aff2e8423c1afb\nd6ceb92ce9e3c83ab146dc8e92a93517ac1cc66f"
        
        XCTAssertTrue(metadataString.contains(expected))
    }
>>>>>>> 72907687
}<|MERGE_RESOLUTION|>--- conflicted
+++ resolved
@@ -673,16 +673,6 @@
         XCTAssertFalse(downloader.isValidHash(hash: "\(etag)a", pattern: downloader.sha256Pattern))
     }
     
-<<<<<<< HEAD
-    func testOfflineMode() async throws {
-        var hubApi = HubApi(downloadBase: downloadDestination)
-        var lastProgress: Progress? = nil
-
-        var downloadedTo = try await hubApi.snapshot(from: repo, matching: "*.json") { progress in
-            print("Total Progress: \(progress.fractionCompleted)")
-            print("Files Completed: \(progress.completedUnitCount) of \(progress.totalUnitCount)")
-            
-=======
     func testLFSFileNoMetadata() async throws {
         let hubApi = HubApi(downloadBase: downloadDestination)
         var lastProgress: Progress? = nil
@@ -690,19 +680,10 @@
         let downloadedTo = try await hubApi.snapshot(from: lfsRepo, matching: "x.bin") { progress in
             print("Total Progress: \(progress.fractionCompleted)")
             print("Files Completed: \(progress.completedUnitCount) of \(progress.totalUnitCount)")
->>>>>>> 72907687
-            lastProgress = progress
-        }
-        
-        XCTAssertEqual(lastProgress?.fractionCompleted, 1)
-<<<<<<< HEAD
-        XCTAssertEqual(lastProgress?.completedUnitCount, 6)
-        XCTAssertEqual(downloadedTo, downloadDestination.appending(path: "models/\(repo)"))
-        
-        hubApi = HubApi(downloadBase: downloadDestination, useOfflineMode: true)
-    
-        downloadedTo = try await hubApi.snapshot(from: repo, matching: "*.json") { progress in
-=======
+            lastProgress = progress
+        }
+        
+        XCTAssertEqual(lastProgress?.fractionCompleted, 1)
         XCTAssertEqual(lastProgress?.completedUnitCount, 1)
         XCTAssertEqual(downloadedTo, downloadDestination.appending(path: "models/\(lfsRepo)"))
 
@@ -748,20 +729,12 @@
         var lastProgress: Progress? = nil
 
         let downloadedTo = try await hubApi.snapshot(from: lfsRepo, matching: "x.bin") { progress in
->>>>>>> 72907687
-            print("Total Progress: \(progress.fractionCompleted)")
-            print("Files Completed: \(progress.completedUnitCount) of \(progress.totalUnitCount)")
-            lastProgress = progress
-        }
-        
-        XCTAssertEqual(lastProgress?.fractionCompleted, 1)
-<<<<<<< HEAD
-        XCTAssertEqual(lastProgress?.completedUnitCount, 6)
-        XCTAssertEqual(downloadedTo, downloadDestination.appending(path: "models/\(repo)"))
-    }
-    
-    
-=======
+            print("Total Progress: \(progress.fractionCompleted)")
+            print("Files Completed: \(progress.completedUnitCount) of \(progress.totalUnitCount)")
+            lastProgress = progress
+        }
+        
+        XCTAssertEqual(lastProgress?.fractionCompleted, 1)
         XCTAssertEqual(lastProgress?.completedUnitCount, 1)
         XCTAssertEqual(downloadedTo, downloadDestination.appending(path: "models/\(lfsRepo)"))
 
@@ -852,5 +825,34 @@
         
         XCTAssertTrue(metadataString.contains(expected))
     }
->>>>>>> 72907687
+    
+    func testOfflineMode() async throws {
+        var hubApi = HubApi(downloadBase: downloadDestination)
+        var lastProgress: Progress? = nil
+
+        var downloadedTo = try await hubApi.snapshot(from: repo, matching: "*.json") { progress in
+            print("Total Progress: \(progress.fractionCompleted)")
+            print("Files Completed: \(progress.completedUnitCount) of \(progress.totalUnitCount)")
+            
+            lastProgress = progress
+        }
+        
+        XCTAssertEqual(lastProgress?.fractionCompleted, 1)
+        XCTAssertEqual(lastProgress?.completedUnitCount, 6)
+        XCTAssertEqual(downloadedTo, downloadDestination.appending(path: "models/\(repo)"))
+        
+        hubApi = HubApi(downloadBase: downloadDestination, useOfflineMode: true)
+    
+        downloadedTo = try await hubApi.snapshot(from: repo, matching: "*.json") { progress in
+            print("Total Progress: \(progress.fractionCompleted)")
+            print("Files Completed: \(progress.completedUnitCount) of \(progress.totalUnitCount)")
+            lastProgress = progress
+        }
+        
+        XCTAssertEqual(lastProgress?.fractionCompleted, 1)
+        XCTAssertEqual(lastProgress?.completedUnitCount, 6)
+        XCTAssertEqual(downloadedTo, downloadDestination.appending(path: "models/\(repo)"))
+    }
+    
+    
 }